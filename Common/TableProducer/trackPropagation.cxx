--- conflicted
+++ resolved
@@ -140,13 +140,8 @@
         }
       }
       FillTracksPar(track, trackPar);
-<<<<<<< HEAD
-      if (fillTracksExtended) {
-        tracksExtended(dcaInfo[0], dcaInfo[1],0,0,0);
-=======
       if (fillTracksDCA) {
         tracksDCA(dcaInfo[0], dcaInfo[1]);
->>>>>>> 5ffe3632
       }
     }
   }
@@ -161,14 +156,9 @@
 
     o2::dataformats::DCA dcaInfoCov;
     o2::dataformats::VertexBase vtx;
-<<<<<<< HEAD
-    for (auto& track : tracks) {
-      dcaInfoCov.set(0,0,0,0,0);
-=======
 
     for (auto& track : tracks) {
       dcaInfoCov.set(999, 999, 999, 999, 999);
->>>>>>> 5ffe3632
       auto trackParCov = getTrackParCov(track);
       // Only propagate tracks which have passed the innermost wall of the TPC (e.g. skipping loopers etc). Others fill unpropagated.
       if (track.x() < o2::constants::geom::XTPCInnerRef + 0.1) {
@@ -184,13 +174,8 @@
         }
       }
       FillTracksPar(track, trackParCov);
-<<<<<<< HEAD
-      if (fillTracksExtended) {
-        tracksExtended(dcaInfoCov.getY(), dcaInfoCov.getZ(),dcaInfoCov.getSigmaY2(),dcaInfoCov.getSigmaZ2(),dcaInfoCov.getSigmaYZ());
-=======
       if (fillTracksDCA) {
         tracksDCA(dcaInfoCov.getY(), dcaInfoCov.getZ());
->>>>>>> 5ffe3632
       }
       // TODO do we keep the rho as 0? Also the sigma's are duplicated information
       tracksParCovPropagated(std::sqrt(trackParCov.getSigmaY2()), std::sqrt(trackParCov.getSigmaZ2()), std::sqrt(trackParCov.getSigmaSnp2()),
